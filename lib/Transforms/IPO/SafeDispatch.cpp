#include "llvm/Support/raw_ostream.h"
#include "llvm/Transforms/IPO/SafeDispatch.h"
#include "llvm/Transforms/IPO.h"
#include "llvm/ADT/Statistic.h"
#include "llvm/IR/InstIterator.h"
#include "llvm/IR/Metadata.h"
#include "llvm/IR/Constant.h"
#include "llvm/IR/Constants.h"
#include "llvm/IR/Instruction.h"
#include "llvm/Pass.h"
#include "llvm/Analysis/TargetLibraryInfo.h"
#include "llvm/Transforms/Utils/Local.h"
#include "llvm/IR/IRBuilder.h"
#include "llvm/IR/CallSite.h"
#include <vector>

#include "llvm/Transforms/IPO/SafeDispatchLog.h"
#include "llvm/Transforms/IPO/SafeDispatchTools.h"

// you have to modify the following files for each additional LLVM pass
// 1. IPO.h and IPO.cpp
// 2. LinkAllPasses.h
// 3. InitializePasses.h

using namespace llvm;

#define DEBUG_TYPE "cc"

namespace {
  /**
   * More fine grain basic block pass for the SafeDispatch Gold Plugin
   */
  struct ChangeConstant : public BasicBlockPass {
    static char ID; // Pass identification, replacement for typeid

    ChangeConstant() : BasicBlockPass(ID) {
      initializeChangeConstantPass(*PassRegistry::getPassRegistry());
    }

    bool runOnBasicBlock(BasicBlock &BB) override {
      Module* module = BB.getParent()->getParent();

      unsigned classNameMDId = module->getMDKindID(SD_MD_CLASS_NAME);
      unsigned castFromMDId = module->getMDKindID(SD_MD_CAST_FROM);
      unsigned typeidMDId = module->getMDKindID(SD_MD_TYPEID);
      unsigned vcallMDId = module->getMDKindID(SD_MD_VCALL);
      unsigned vbaseMDId = module->getMDKindID(SD_MD_VBASE);
      unsigned memptrMDId = module->getMDKindID(SD_MD_MEMPTR);
      unsigned memptr2MDId = module->getMDKindID(SD_MD_MEMPTR2);
      unsigned memptrOptMdId = module->getMDKindID(SD_MD_MEMPTR_OPT);

      llvm::MDNode* vfptrMDNode = NULL;
      llvm::MDNode* vcallMDNode = NULL;
      llvm::MDNode* vbaseMDNode = NULL;
      llvm::MDNode* memptrMDNode = NULL;
      llvm::MDNode* memptr2MDNode = NULL;
      llvm::MDNode* memptrOptMDNode = NULL;

      std::vector<Instruction*> instructions;
      for(BasicBlock::iterator instItr = BB.begin(); instItr != BB.end(); instItr++) {
        instructions.push_back(instItr);
      }

      for(std::vector<Instruction*>::iterator instItr = instructions.begin();
          instItr != instructions.end(); instItr++) {
        Instruction* inst = *instItr;
        unsigned opcode = inst->getOpcode();

        // gep instruction
        if (opcode == GEP_OPCODE) {
          GetElementPtrInst* gepInst = dyn_cast<GetElementPtrInst>(inst);
          assert(gepInst);

          if((vfptrMDNode = inst->getMetadata(classNameMDId))){
            multVfptrIndexBy2(vfptrMDNode, gepInst);

          } else if ((vbaseMDNode = inst->getMetadata(vbaseMDId))) {
            int64_t oldValue = getMetadataConstant(vbaseMDNode, 1);
            sd_changeGEPIndex(gepInst, 1, oldValue * 2);

          } else if ((memptrOptMDNode = inst->getMetadata(memptrOptMdId))) {
            ConstantInt* ci = dyn_cast<ConstantInt>(inst->getOperand(1));
            if (ci) {
              // this happens when program is compiled with -O
              // vtable index of the member pointer is put directly into the
              // GEP instruction using constant folding

              int64_t oldValue = ci->getSExtValue();
              sd_changeGEPIndex(gepInst, 1, oldValue * 2);
            }
          }
        }

        // call instruction
        else if (inst->getMetadata(castFromMDId)) {
          replaceDynamicCast(module, inst);
        }

        // load instruction
        else if (inst->getMetadata(typeidMDId)) {
          multRTTIOffsetBy2(inst);
        }

        // bitcast instruction
        else if ((vcallMDNode = inst->getMetadata(vcallMDId))) {
          int64_t oldValue = getMetadataConstant(vcallMDNode, 1);
          multVcallOffsetBy2(inst, oldValue);
        }

        // call instruction
        else if ((memptrMDNode = inst->getMetadata(memptrMDId))) {
          handleStoreMemberPointer(memptrMDNode, inst);
        }

        // select instruction
        else if (opcode == SELECT_OPCODE && (memptr2MDNode = inst->getMetadata(memptr2MDId))) {
          handleSelectMemberPointer(memptr2MDNode, inst);
        }
      }
      return true;
    }

  private:

    void multVfptrIndexBy2(llvm::MDNode* mdNode, Instruction* inst) {
      GetElementPtrInst* gepInst = dyn_cast<GetElementPtrInst>(inst);
      assert(gepInst);

      StringRef className = cast<llvm::MDString>(mdNode->getOperand(0))->getString();
      assert(sd_isVtableName_ref(className));

      ConstantInt* index = cast<ConstantInt>(gepInst->getOperand(1));
      uint64_t indexVal = *(index->getValue().getRawData());
      uint64_t newIndexVal = indexVal * 2;

      gepInst->setOperand(1, ConstantInt::get(IntegerType::getInt64Ty(gepInst->getContext()),
                          newIndexVal, false));
    }

    void replaceDynamicCast(Module* module, Instruction* inst) {
      Function* from = module->getFunction("__dynamic_cast");

      if (!from)
        return;

      // in LLVM, we cannot call a function declared outside of the module
      // so add a declaration here
      LLVMContext& context = module->getContext();
      FunctionType* dyncastFunType = getDynCastFunType(context);
      Constant* dyncastFun = module->getOrInsertFunction(SD_DYNCAST_FUNC_NAME,
                                                         dyncastFunType);

      Function* dyncastFunF = cast<Function>(dyncastFun);

      // create the argument list for calling the function
      std::vector<Value*> arguments;
      CallInst* callInst = dyn_cast<CallInst>(inst);
      assert(callInst);

      assert(callInst->getNumArgOperands() == 4);
      for (unsigned argNo = 0; argNo < callInst->getNumArgOperands(); ++argNo) {
        arguments.push_back(callInst->getArgOperand(argNo));
      }
      arguments.push_back(ConstantInt::get(context, APInt(64, -1 * 2 * 8, true))); // rtti
      arguments.push_back(ConstantInt::get(context, APInt(64, -2 * 2 * 8, true))); // ott

      bool isReplaced = sd_replaceCallFunctionWith(callInst, dyncastFunF, arguments);
      assert(isReplaced);
    }

    void multRTTIOffsetBy2(Instruction* inst) {
      LoadInst* loadInst = dyn_cast<LoadInst>(inst);
      assert(loadInst);
      GetElementPtrInst* gepInst = dyn_cast<GetElementPtrInst>(loadInst->getOperand(0));
      assert(gepInst);

      sd_changeGEPIndex(gepInst, 1, -2UL);
    }

    void multVcallOffsetBy2(Instruction* inst, int64_t oldValue) {
      BitCastInst* bcInst = dyn_cast<BitCastInst>(inst);
      assert(bcInst);
      GetElementPtrInst* gepInst = dyn_cast<GetElementPtrInst>(bcInst->getOperand(0));
      assert(gepInst);
      LoadInst* loadInst = dyn_cast<LoadInst>(gepInst->getOperand(1));
      assert(loadInst);
      BitCastInst* bcInst2 = dyn_cast<BitCastInst>(loadInst->getOperand(0));
      assert(bcInst2);
      GetElementPtrInst* gepInst2 = dyn_cast<GetElementPtrInst>(bcInst2->getOperand(0));
      assert(gepInst2);

      sd_changeGEPIndex(gepInst2, 1, oldValue * 2);
    }

    void replaceConstantStruct(ConstantStruct* CS, Instruction* inst) {
      std::vector<Constant*> V;
      ConstantInt* ci = dyn_cast<ConstantInt>(CS->getOperand(0));
      assert(ci);

      V.push_back(ConstantInt::get(
          Type::getInt64Ty(inst->getContext()),
          ci->getSExtValue() * 2 - 1));

      ci = dyn_cast<ConstantInt>(CS->getOperand(1));
      assert(ci);

      V.push_back(ConstantInt::get(
          Type::getInt64Ty(inst->getContext()),
          ci->getSExtValue()));

      Constant* CSNew = ConstantStruct::getAnon(V);
      assert(CSNew);

      inst->replaceUsesOfWith(CS,CSNew);
    }

    void handleStoreMemberPointer(llvm::MDNode* mdNode, Instruction* inst){
      std::string className = cast<llvm::MDString>(mdNode->getOperand(0))->getString();

      StoreInst* storeInst = dyn_cast<StoreInst>(inst);
      assert(storeInst);

      ConstantStruct* CS = dyn_cast<ConstantStruct>(storeInst->getOperand(0));
      assert(CS);
      replaceConstantStruct(CS, storeInst);
    }

    void handleSelectMemberPointer(llvm::MDNode* mdNode, Instruction* inst){
      std::string className1 = cast<llvm::MDString>(mdNode->getOperand(0))->getString();
      std::string className2 = cast<llvm::MDString>(mdNode->getOperand(1))->getString();

      SelectInst* selectInst = dyn_cast<SelectInst>(inst);
      assert(selectInst);

      ConstantStruct* CS1 = dyn_cast<ConstantStruct>(selectInst->getOperand(1));
      assert(CS1);
      replaceConstantStruct(CS1, selectInst);

      ConstantStruct* CS2 = dyn_cast<ConstantStruct>(selectInst->getOperand(2));
      assert(CS2);
      replaceConstantStruct(CS2, selectInst);
    }

    int64_t getMetadataConstant(llvm::MDNode* mdNode, unsigned operandNo) {
      llvm::MDTuple* mdTuple = dyn_cast<llvm::MDTuple>(mdNode);
      assert(mdTuple);

      llvm::ConstantAsMetadata* constantMD = dyn_cast<ConstantAsMetadata>(
            mdTuple->getOperand(operandNo));
      assert(constantMD);

      ConstantInt* constantInt = dyn_cast<ConstantInt>(constantMD->getValue());
      assert(constantInt);

      return constantInt->getSExtValue();
    }


    FunctionType* getDynCastFunType(LLVMContext& context) {
      std::vector<Type*> argVector;
      argVector.push_back(Type::getInt8PtrTy(context)); // object address
      argVector.push_back(Type::getInt8PtrTy(context)); // type of the starting object
      argVector.push_back(Type::getInt8PtrTy(context)); // desired target type
      argVector.push_back(Type::getInt64Ty(context));   // src2det ptrdiff
      argVector.push_back(Type::getInt64Ty(context));   // rttiOff ptrdiff
      argVector.push_back(Type::getInt64Ty(context));   // ottOff  ptrdiff

      return FunctionType::get(Type::getInt8PtrTy(context),
                               argVector, false);
    }

    void duplicatePrintf(Instruction* inst) {
      CallInst* callInst = dyn_cast<CallInst>(inst);
      assert(callInst);
      Function* calledF = callInst->getCalledFunction();

      if (calledF && calledF->getName() == "printf") {
        IRBuilder<> builder(callInst);
        builder.SetInsertPoint(callInst);

        std::vector<Value*> arguments;
        for (unsigned argInd = 0; argInd < callInst->getNumArgOperands(); ++argInd) {
          arguments.push_back(callInst->getArgOperand(argInd));
        }

        builder.CreateCall(calledF, arguments, "sd.call");
        sd_print("Duplicated printf call");
      }
    }

    void change42to43(Instruction* inst) {
      StoreInst* storeInst = dyn_cast<StoreInst>(inst);
      assert(storeInst);

      Value* storeVal = storeInst->getOperand(0);
      ConstantInt* constIntVal = dyn_cast<ConstantInt>(storeVal);

      if(constIntVal) {
        if (*(constIntVal->getValue().getRawData()) == 42) {
          IntegerType* intType = constIntVal->getType();
          inst->setOperand(0, ConstantInt::get(intType, 43, false));
          sd_print("changed constant val 42 to 43\n");
        }
      }
    }
  };

  /**
   * Module pass for the SafeDispatch Gold Plugin
   */
  struct SDModule : public ModulePass {
    static char ID; // Pass identification, replacement for typeid
    std::vector<GlobalVariable*> vtablesToDelete;

    SDModule() : ModulePass(ID) {
      initializeSDModulePass(*PassRegistry::getPassRegistry());
    }

    bool runOnModule(Module &M) {
      sd_print("Started safedispatch analysis\n");

      for (Module::global_iterator itr = M.getGlobalList().begin();
           itr != M.getGlobalList().end(); itr++ ) {
        GlobalVariable* globalVar = itr;
        StringRef varName = globalVar->getName();

        if (sd_isVtableName_ref(varName)) {
//          sd_print("Changing vtable of %s\n", varName.bytes_begin());
          if(varName.startswith("_ZTV")){
            NamedMDNode* nmd = M.getNamedMetadata(SD_MD_CLASSINFO(varName));
            assert(nmd);
            nmd->dump();

//            sd_print("NamedMDNode of %s: %s\n",
//                     varName.bytes_begin(),
//                     cast<MDString>(mdClassName->getOperand(0))->getString().bytes_begin());
          }

          expandVtableVariable(M, globalVar);
          isChanged = true;
        }

<<<<<<< HEAD
        if (sd_isVTTName(varName)) {
          handleVTT(M, globalVar);
        }
=======
        // TODO: do we need to handle VTT's ?
>>>>>>> 8e3ed14a
      }

      for(unsigned i=0; i<vtablesToDelete.size(); i++) {
        vtablesToDelete[i]->eraseFromParent();
      }

      return isChanged;
    }

  private:
    bool isChanged = false;

    void expandVtableVariable(Module &M, GlobalVariable* globalVar) {
      StringRef varName = globalVar->getName();

      ArrayType* arrType = dyn_cast<ArrayType>(globalVar->getType()->getArrayElementType());
      assert(arrType);

      // assuming there are only 2 entries before vfunptrs
      uint64_t newSize = arrType->getArrayNumElements() * 2;
      PointerType* vtblElemType = PointerType::get(IntegerType::get(M.getContext(), 8), 0);
      ArrayType* newArrType = ArrayType::get(vtblElemType, newSize);

      assert(globalVar->hasInitializer());
      ConstantArray* vtable = dyn_cast<ConstantArray>(globalVar->getInitializer());
      assert(vtable);

//      printVtable(globalVar);

      std::vector<Constant*> newVtableElems;
      for (unsigned vtblInd = 0; vtblInd < vtable->getNumOperands(); vtblInd++) {
        newVtableElems.push_back(vtable->getOperand(vtblInd));
        newVtableElems.push_back(ConstantPointerNull::get(vtblElemType));
      }

      Constant* newVtableInit = ConstantArray::get(newArrType, newVtableElems);

      GlobalVariable* newVtable = new GlobalVariable(M, newArrType, true, globalVar->getLinkage(),
                                                     nullptr, "_SD" + varName, nullptr,
                                                     globalVar->getThreadLocalMode(),
                                                     0,globalVar->isExternallyInitialized());
      newVtable->setAlignment(8);
      newVtable->setInitializer(newVtableInit);

      // create the new vtable base offset
      Constant* zero = ConstantInt::get(M.getContext(), APInt(64, 0));

      for (GlobalVariable::user_iterator userItr = globalVar->user_begin();
           userItr != globalVar->user_end(); userItr++) {
        // this should be a getelementptr
        User* user = *userItr;
        ConstantExpr* userCE = dyn_cast<ConstantExpr>(user);
        assert(userCE && userCE->getOpcode() == GEP_OPCODE);

        ConstantInt* oldConst = dyn_cast<ConstantInt>(userCE->getOperand(2));
        assert(oldConst);

        int64_t oldOffset = oldConst->getSExtValue();
        Constant* newOffset  = ConstantInt::getSigned(Type::getInt64Ty(M.getContext()), oldOffset * 2);

        std::vector<Constant*> indices;
        indices.push_back(zero);
        indices.push_back(newOffset);

        Constant* newConst = ConstantExpr::getGetElementPtr(newArrType, newVtable, indices, true);

        userCE->replaceAllUsesWith(newConst);
      }

      vtablesToDelete.push_back(globalVar);
    }

<<<<<<< HEAD
    void handleVTT(Module &M, GlobalVariable* globalVar) {
      sd_print("VTT: %s\n", globalVar->getName().bytes_begin());
      globalVar->dump();
    }
=======
    void printVtable(GlobalVariable* globalVar) {
      StringRef varName = globalVar->getName();
      ConstantArray* vtable = dyn_cast<ConstantArray>(globalVar->getInitializer());
      assert(vtable);

      ConstantExpr* ce = NULL;
      ConstantInt* vtblInt = NULL;
      unsigned opcode = 0;

      sd_print("%s elements:\n", varName.bytes_begin());
      for (unsigned vtblInd = 0; vtblInd < vtable->getNumOperands(); vtblInd++) {
        ce = dyn_cast<ConstantExpr>(vtable->getOperand(vtblInd));
        opcode = ce ? ce->getOpcode() : 0;

        switch (opcode) {
          case BITCAST_OPCODE:
            sd_print("%-2u %s\n", vtblInd, ce->getOperand(0)->getName().bytes_begin());
            break;
          case INTTOPTR_OPCODE:
            vtblInt = dyn_cast<ConstantInt>(ce->getOperand(0));
            assert(vtblInt);
            sd_print("%-2u %ld\n", vtblInd, vtblInt->getSExtValue());
            break;
          default: // this must be a null value
            sd_print("%-2u 0\n", vtblInd);
            break;
        }
      }
    }

>>>>>>> 8e3ed14a
  };
}

char ChangeConstant::ID = 0;
char SDModule::ID = 0;

INITIALIZE_PASS(ChangeConstant, "cc", "Change Constant", false, false)
INITIALIZE_PASS(SDModule, "sdmp", "Module pass for SafeDispatch", false, false)

BasicBlockPass* llvm::createChangeConstantPass() {
  return new ChangeConstant();
}

ModulePass* llvm::createSDModulePass() {
  return new SDModule();
}

bool llvm::sd_isVTTName(StringRef& name) {
  return name.startswith("_ZTT");
}

bool llvm::sd_isVTTName(StringRef& name) {
  return name.startswith("_ZTT");
}

bool llvm::sd_replaceCallFunctionWith(CallInst* callInst, Function* to, std::vector<Value*> args) {
  assert(callInst && to && args.size() > 0);

  IRBuilder<> builder(callInst);
  builder.SetInsertPoint(callInst);
  CallInst* newCall = builder.CreateCall(to, args, "sd.new_dyncast");

  newCall->setAttributes(callInst->getAttributes());
  callInst->replaceAllUsesWith(newCall);
  callInst->eraseFromParent();

  return true;
}

void llvm::sd_changeGEPIndex(GetElementPtrInst* inst, unsigned operandNo, int64_t newIndex) {
  assert(inst);

  Value *idx = ConstantInt::getSigned(Type::getInt64Ty(inst->getContext()), newIndex);
  inst->setOperand(operandNo, idx);
}<|MERGE_RESOLUTION|>--- conflicted
+++ resolved
@@ -340,13 +340,7 @@
           isChanged = true;
         }
 
-<<<<<<< HEAD
-        if (sd_isVTTName(varName)) {
-          handleVTT(M, globalVar);
-        }
-=======
         // TODO: do we need to handle VTT's ?
->>>>>>> 8e3ed14a
       }
 
       for(unsigned i=0; i<vtablesToDelete.size(); i++) {
@@ -419,12 +413,6 @@
       vtablesToDelete.push_back(globalVar);
     }
 
-<<<<<<< HEAD
-    void handleVTT(Module &M, GlobalVariable* globalVar) {
-      sd_print("VTT: %s\n", globalVar->getName().bytes_begin());
-      globalVar->dump();
-    }
-=======
     void printVtable(GlobalVariable* globalVar) {
       StringRef varName = globalVar->getName();
       ConstantArray* vtable = dyn_cast<ConstantArray>(globalVar->getInitializer());
@@ -455,7 +443,6 @@
       }
     }
 
->>>>>>> 8e3ed14a
   };
 }
 
