//===--- CGVTables.cpp - Emit LLVM Code for C++ vtables -------------------===//
//
//                     The LLVM Compiler Infrastructure
//
// This file is distributed under the University of Illinois Open Source
// License. See LICENSE.TXT for details.
//
//===----------------------------------------------------------------------===//
//
// This contains code dealing with C++ code generation of virtual tables.
//
//===----------------------------------------------------------------------===//

#include "CodeGenFunction.h"
#include "CGCXXABI.h"
#include "CodeGenModule.h"
#include "clang/AST/CXXInheritance.h"
#include "clang/AST/RecordLayout.h"
#include "clang/CodeGen/CGFunctionInfo.h"
#include "clang/Frontend/CodeGenOptions.h"
#include "llvm/ADT/DenseSet.h"
#include "llvm/ADT/SetVector.h"
#include "llvm/Support/Compiler.h"
#include "llvm/Support/Format.h"
#include "llvm/Transforms/Utils/Cloning.h"
#include <algorithm>

#include <string>
#include "llvm/IR/Instructions.h"
#include "llvm/IR/Constants.h"
#include "llvm/ADT/APInt.h"
#include "llvm/Transforms/IPO/SafeDispatchMD.h"
#include "llvm/Transforms/IPO/SafeDispatchLog.h"
#include "llvm/Transforms/IPO/SafeDispatchTools.h"
#include "llvm/Transforms/IPO/GenVtableMD.h"

using namespace clang;
using namespace CodeGen;

<<<<<<< HEAD
#include "llvm/Transforms/IPO/SafeDispatchLog.h"

=======
>>>>>>> 8e3ed14a
static void
addVcallMetadata(CodeGenModule& CGM, llvm::Value *adjustedThisPtr, const CXXMethodDecl *MD,
                 const ThunkInfo *Thunk, bool isVarArgs = false) {
  std::string className = CGM.getCXXABI().GetClassMangledName(MD->getParent());

  if (Thunk && ! Thunk->This.NonVirtual && sd_isVtableName(className)) {
    // this is a bitcast instruction with a gep inside
    llvm::BitCastInst* bcInst = dyn_cast<llvm::BitCastInst>(adjustedThisPtr);
    assert(bcInst);
    int64_t vcallOffset = Thunk->This.Virtual.Itanium.VCallOffsetOffset;

    llvm::LLVMContext& C = bcInst->getContext();
    std::vector<llvm::Metadata*> tupleElements;
    tupleElements.push_back(llvm::MDString::get(C, className));
    tupleElements.push_back(llvm::ConstantAsMetadata::get(
                              llvm::ConstantInt::getSigned(
                                llvm::Type::getInt64Ty(bcInst->getContext()), vcallOffset)));

    llvm::MDTuple* mdTuple = llvm::MDNode::get(C, tupleElements);
    bcInst->setMetadata(SD_MD_VCALL, mdTuple);
  }
}


CodeGenVTables::CodeGenVTables(CodeGenModule &CGM)
    : CGM(CGM), VTContext(CGM.getContext().getVTableContext()) {}

llvm::Constant *CodeGenModule::GetAddrOfThunk(GlobalDecl GD, 
                                              const ThunkInfo &Thunk) {
  const CXXMethodDecl *MD = cast<CXXMethodDecl>(GD.getDecl());

  // Compute the mangled name.
  SmallString<256> Name;
  llvm::raw_svector_ostream Out(Name);
  if (const CXXDestructorDecl* DD = dyn_cast<CXXDestructorDecl>(MD))
    getCXXABI().getMangleContext().mangleCXXDtorThunk(DD, GD.getDtorType(),
                                                      Thunk.This, Out);
  else
    getCXXABI().getMangleContext().mangleThunk(MD, Thunk, Out);
  Out.flush();

  llvm::Type *Ty = getTypes().GetFunctionTypeForVTable(GD);
  return GetOrCreateLLVMFunction(Name, Ty, GD, /*ForVTable=*/true,
                                 /*DontDefer=*/true, /*IsThunk=*/true);
}

static void setThunkVisibility(CodeGenModule &CGM, const CXXMethodDecl *MD,
                               const ThunkInfo &Thunk, llvm::Function *Fn) {
  CGM.setGlobalVisibility(Fn, MD);
}

#ifndef NDEBUG
static bool similar(const ABIArgInfo &infoL, CanQualType typeL,
                    const ABIArgInfo &infoR, CanQualType typeR) {
  return (infoL.getKind() == infoR.getKind() &&
          (typeL == typeR ||
           (isa<PointerType>(typeL) && isa<PointerType>(typeR)) ||
           (isa<ReferenceType>(typeL) && isa<ReferenceType>(typeR))));
}
#endif

static RValue PerformReturnAdjustment(CodeGenFunction &CGF,
                                      QualType ResultType, RValue RV,
                                      const ThunkInfo &Thunk) {
  // Emit the return adjustment.
  bool NullCheckValue = !ResultType->isReferenceType();

  llvm::BasicBlock *AdjustNull = nullptr;
  llvm::BasicBlock *AdjustNotNull = nullptr;
  llvm::BasicBlock *AdjustEnd = nullptr;

  llvm::Value *ReturnValue = RV.getScalarVal();

  if (NullCheckValue) {
    AdjustNull = CGF.createBasicBlock("adjust.null");
    AdjustNotNull = CGF.createBasicBlock("adjust.notnull");
    AdjustEnd = CGF.createBasicBlock("adjust.end");
  
    llvm::Value *IsNull = CGF.Builder.CreateIsNull(ReturnValue);
    CGF.Builder.CreateCondBr(IsNull, AdjustNull, AdjustNotNull);
    CGF.EmitBlock(AdjustNotNull);
  }

  ReturnValue = CGF.CGM.getCXXABI().performReturnAdjustment(CGF, ReturnValue,
                                                            Thunk.Return);

  if (NullCheckValue) {
    CGF.Builder.CreateBr(AdjustEnd);
    CGF.EmitBlock(AdjustNull);
    CGF.Builder.CreateBr(AdjustEnd);
    CGF.EmitBlock(AdjustEnd);
  
    llvm::PHINode *PHI = CGF.Builder.CreatePHI(ReturnValue->getType(), 2);
    PHI->addIncoming(ReturnValue, AdjustNotNull);
    PHI->addIncoming(llvm::Constant::getNullValue(ReturnValue->getType()), 
                     AdjustNull);
    ReturnValue = PHI;
  }
  
  return RValue::get(ReturnValue);
}

// This function does roughly the same thing as GenerateThunk, but in a
// very different way, so that va_start and va_end work correctly.
// FIXME: This function assumes "this" is the first non-sret LLVM argument of
//        a function, and that there is an alloca built in the entry block
//        for all accesses to "this".
// FIXME: This function assumes there is only one "ret" statement per function.
// FIXME: Cloning isn't correct in the presence of indirect goto!
// FIXME: This implementation of thunks bloats codesize by duplicating the
//        function definition.  There are alternatives:
//        1. Add some sort of stub support to LLVM for cases where we can
//           do a this adjustment, then a sibcall.
//        2. We could transform the definition to take a va_list instead of an
//           actual variable argument list, then have the thunks (including a
//           no-op thunk for the regular definition) call va_start/va_end.
//           There's a bit of per-call overhead for this solution, but it's
//           better for codesize if the definition is long.
void CodeGenFunction::GenerateVarArgsThunk(
                                      llvm::Function *Fn,
                                      const CGFunctionInfo &FnInfo,
                                      GlobalDecl GD, const ThunkInfo &Thunk) {
  const CXXMethodDecl *MD = cast<CXXMethodDecl>(GD.getDecl());
  const FunctionProtoType *FPT = MD->getType()->getAs<FunctionProtoType>();
  QualType ResultType = FPT->getReturnType();

  // Get the original function
  assert(FnInfo.isVariadic());
  llvm::Type *Ty = CGM.getTypes().GetFunctionType(FnInfo);
  llvm::Value *Callee = CGM.GetAddrOfFunction(GD, Ty, /*ForVTable=*/true);
  llvm::Function *BaseFn = cast<llvm::Function>(Callee);

  // Clone to thunk.
  llvm::ValueToValueMapTy VMap;
  llvm::Function *NewFn = llvm::CloneFunction(BaseFn, VMap,
                                              /*ModuleLevelChanges=*/false);
  CGM.getModule().getFunctionList().push_back(NewFn);
  Fn->replaceAllUsesWith(NewFn);
  NewFn->takeName(Fn);
  Fn->eraseFromParent();
  Fn = NewFn;

  // "Initialize" CGF (minimally).
  CurFn = Fn;

  // Get the "this" value
  llvm::Function::arg_iterator AI = Fn->arg_begin();
  if (CGM.ReturnTypeUsesSRet(FnInfo))
    ++AI;

  // Find the first store of "this", which will be to the alloca associated
  // with "this".
  llvm::Value *ThisPtr = &*AI;
  llvm::BasicBlock *EntryBB = Fn->begin();
  llvm::Instruction *ThisStore =
      std::find_if(EntryBB->begin(), EntryBB->end(), [&](llvm::Instruction &I) {
    return isa<llvm::StoreInst>(I) && I.getOperand(0) == ThisPtr;
  });
  assert(ThisStore && "Store of this should be in entry block?");
  // Adjust "this", if necessary.
  Builder.SetInsertPoint(ThisStore);
  llvm::Value *AdjustedThisPtr =
      CGM.getCXXABI().performThisAdjustment(*this, ThisPtr, Thunk.This);
  ThisStore->setOperand(0, AdjustedThisPtr);

  addVcallMetadata(CGM, AdjustedThisPtr, MD, &Thunk, true);

  if (!Thunk.Return.isEmpty()) {
    // Fix up the returned value, if necessary.
    for (llvm::Function::iterator I = Fn->begin(), E = Fn->end(); I != E; I++) {
      llvm::Instruction *T = I->getTerminator();
      if (isa<llvm::ReturnInst>(T)) {
        RValue RV = RValue::get(T->getOperand(0));
        T->eraseFromParent();
        Builder.SetInsertPoint(&*I);
        RV = PerformReturnAdjustment(*this, ResultType, RV, Thunk);
        Builder.CreateRet(RV.getScalarVal());
        break;
      }
    }
  }
}

void CodeGenFunction::StartThunk(llvm::Function *Fn, GlobalDecl GD,
                                 const CGFunctionInfo &FnInfo) {
  assert(!CurGD.getDecl() && "CurGD was already set!");
  CurGD = GD;
  CurFuncIsThunk = true;

  // Build FunctionArgs.
  const CXXMethodDecl *MD = cast<CXXMethodDecl>(GD.getDecl());
  QualType ThisType = MD->getThisType(getContext());
  const FunctionProtoType *FPT = MD->getType()->getAs<FunctionProtoType>();
  QualType ResultType = CGM.getCXXABI().HasThisReturn(GD)
                            ? ThisType
                            : CGM.getCXXABI().hasMostDerivedReturn(GD)
                                  ? CGM.getContext().VoidPtrTy
                                  : FPT->getReturnType();
  FunctionArgList FunctionArgs;

  // Create the implicit 'this' parameter declaration.
  CGM.getCXXABI().buildThisParam(*this, FunctionArgs);

  // Add the rest of the parameters.
  FunctionArgs.append(MD->param_begin(), MD->param_end());

  if (isa<CXXDestructorDecl>(MD))
    CGM.getCXXABI().addImplicitStructorParams(*this, ResultType, FunctionArgs);

  // Start defining the function.
  StartFunction(GlobalDecl(), ResultType, Fn, FnInfo, FunctionArgs,
                MD->getLocation(), MD->getLocation());

  // Since we didn't pass a GlobalDecl to StartFunction, do this ourselves.
  CGM.getCXXABI().EmitInstanceFunctionProlog(*this);
  CXXThisValue = CXXABIThisValue;
}

void CodeGenFunction::EmitCallAndReturnForThunk(llvm::Value *Callee,
                                                const ThunkInfo *Thunk) {
  assert(isa<CXXMethodDecl>(CurGD.getDecl()) &&
         "Please use a new CGF for this thunk");
  const CXXMethodDecl *MD = cast<CXXMethodDecl>(CurGD.getDecl());

  // Adjust the 'this' pointer if necessary
  llvm::Value *AdjustedThisPtr = Thunk ? CGM.getCXXABI().performThisAdjustment(
                                             *this, LoadCXXThis(), Thunk->This)
                                       : LoadCXXThis();

  addVcallMetadata(CGM, AdjustedThisPtr, MD, Thunk, false);

  if (CurFnInfo->usesInAlloca()) {
    // We don't handle return adjusting thunks, because they require us to call
    // the copy constructor.  For now, fall through and pretend the return
    // adjustment was empty so we don't crash.
    if (Thunk && !Thunk->Return.isEmpty()) {
      CGM.ErrorUnsupported(
          MD, "non-trivial argument copy for return-adjusting thunk");
    }
    EmitMustTailThunk(MD, AdjustedThisPtr, Callee);
    return;
  }

  // Start building CallArgs.
  CallArgList CallArgs;
  QualType ThisType = MD->getThisType(getContext());
  CallArgs.add(RValue::get(AdjustedThisPtr), ThisType);

  if (isa<CXXDestructorDecl>(MD))
    CGM.getCXXABI().adjustCallArgsForDestructorThunk(*this, CurGD, CallArgs);

  // Add the rest of the arguments.
  for (const ParmVarDecl *PD : MD->params())
    EmitDelegateCallArg(CallArgs, PD, PD->getLocStart());

  const FunctionProtoType *FPT = MD->getType()->getAs<FunctionProtoType>();

#ifndef NDEBUG
  const CGFunctionInfo &CallFnInfo =
    CGM.getTypes().arrangeCXXMethodCall(CallArgs, FPT,
                                       RequiredArgs::forPrototypePlus(FPT, 1));
  assert(CallFnInfo.getRegParm() == CurFnInfo->getRegParm() &&
         CallFnInfo.isNoReturn() == CurFnInfo->isNoReturn() &&
         CallFnInfo.getCallingConvention() == CurFnInfo->getCallingConvention());
  assert(isa<CXXDestructorDecl>(MD) || // ignore dtor return types
         similar(CallFnInfo.getReturnInfo(), CallFnInfo.getReturnType(),
                 CurFnInfo->getReturnInfo(), CurFnInfo->getReturnType()));
  assert(CallFnInfo.arg_size() == CurFnInfo->arg_size());
  for (unsigned i = 0, e = CurFnInfo->arg_size(); i != e; ++i)
    assert(similar(CallFnInfo.arg_begin()[i].info,
                   CallFnInfo.arg_begin()[i].type,
                   CurFnInfo->arg_begin()[i].info,
                   CurFnInfo->arg_begin()[i].type));
#endif

  // Determine whether we have a return value slot to use.
  QualType ResultType = CGM.getCXXABI().HasThisReturn(CurGD)
                            ? ThisType
                            : CGM.getCXXABI().hasMostDerivedReturn(CurGD)
                                  ? CGM.getContext().VoidPtrTy
                                  : FPT->getReturnType();
  ReturnValueSlot Slot;
  if (!ResultType->isVoidType() &&
      CurFnInfo->getReturnInfo().getKind() == ABIArgInfo::Indirect &&
      !hasScalarEvaluationKind(CurFnInfo->getReturnType()))
    Slot = ReturnValueSlot(ReturnValue, ResultType.isVolatileQualified());
  
  // Now emit our call.
  llvm::Instruction *CallOrInvoke;
  RValue RV = EmitCall(*CurFnInfo, Callee, Slot, CallArgs, MD, &CallOrInvoke);

  // Consider return adjustment if we have ThunkInfo.
  if (Thunk && !Thunk->Return.isEmpty())
    RV = PerformReturnAdjustment(*this, ResultType, RV, *Thunk);

  // Emit return.
  if (!ResultType->isVoidType() && Slot.isNull())
    CGM.getCXXABI().EmitReturnFromThunk(*this, RV, ResultType);

  // Disable the final ARC autorelease.
  AutoreleaseResult = false;

  FinishFunction();
}

void CodeGenFunction::EmitMustTailThunk(const CXXMethodDecl *MD,
                                        llvm::Value *AdjustedThisPtr,
                                        llvm::Value *Callee) {
  // Emitting a musttail call thunk doesn't use any of the CGCall.cpp machinery
  // to translate AST arguments into LLVM IR arguments.  For thunks, we know
  // that the caller prototype more or less matches the callee prototype with
  // the exception of 'this'.
  SmallVector<llvm::Value *, 8> Args;
  for (llvm::Argument &A : CurFn->args())
    Args.push_back(&A);

  // Set the adjusted 'this' pointer.
  const ABIArgInfo &ThisAI = CurFnInfo->arg_begin()->info;
  if (ThisAI.isDirect()) {
    const ABIArgInfo &RetAI = CurFnInfo->getReturnInfo();
    int ThisArgNo = RetAI.isIndirect() && !RetAI.isSRetAfterThis() ? 1 : 0;
    llvm::Type *ThisType = Args[ThisArgNo]->getType();
    if (ThisType != AdjustedThisPtr->getType())
      AdjustedThisPtr = Builder.CreateBitCast(AdjustedThisPtr, ThisType);
    Args[ThisArgNo] = AdjustedThisPtr;
  } else {
    assert(ThisAI.isInAlloca() && "this is passed directly or inalloca");
    llvm::Value *ThisAddr = GetAddrOfLocalVar(CXXABIThisDecl);
    llvm::Type *ThisType =
        cast<llvm::PointerType>(ThisAddr->getType())->getElementType();
    if (ThisType != AdjustedThisPtr->getType())
      AdjustedThisPtr = Builder.CreateBitCast(AdjustedThisPtr, ThisType);
    Builder.CreateStore(AdjustedThisPtr, ThisAddr);
  }

  // Emit the musttail call manually.  Even if the prologue pushed cleanups, we
  // don't actually want to run them.
  llvm::CallInst *Call = Builder.CreateCall(Callee, Args);
  Call->setTailCallKind(llvm::CallInst::TCK_MustTail);

  // Apply the standard set of call attributes.
  unsigned CallingConv;
  CodeGen::AttributeListType AttributeList;
  CGM.ConstructAttributeList(*CurFnInfo, MD, AttributeList, CallingConv,
                             /*AttrOnCallSite=*/true);
  llvm::AttributeSet Attrs =
      llvm::AttributeSet::get(getLLVMContext(), AttributeList);
  Call->setAttributes(Attrs);
  Call->setCallingConv(static_cast<llvm::CallingConv::ID>(CallingConv));

  if (Call->getType()->isVoidTy())
    Builder.CreateRetVoid();
  else
    Builder.CreateRet(Call);

  // Finish the function to maintain CodeGenFunction invariants.
  // FIXME: Don't emit unreachable code.
  EmitBlock(createBasicBlock());
  FinishFunction();
}

void CodeGenFunction::GenerateThunk(llvm::Function *Fn,
                                    const CGFunctionInfo &FnInfo,
                                    GlobalDecl GD, const ThunkInfo &Thunk) {
  StartThunk(Fn, GD, FnInfo);

  // Get our callee.
  llvm::Type *Ty =
    CGM.getTypes().GetFunctionType(CGM.getTypes().arrangeGlobalDeclaration(GD));
  llvm::Value *Callee = CGM.GetAddrOfFunction(GD, Ty, /*ForVTable=*/true);

  // Make the call and return the result.
  EmitCallAndReturnForThunk(Callee, &Thunk);

  // Set the right linkage.
  CGM.setFunctionLinkage(GD, Fn);

  if (CGM.supportsCOMDAT() && Fn->isWeakForLinker())
    Fn->setComdat(CGM.getModule().getOrInsertComdat(Fn->getName()));

  // Set the right visibility.
  const CXXMethodDecl *MD = cast<CXXMethodDecl>(GD.getDecl());
  setThunkVisibility(CGM, MD, Thunk, Fn);
}

void CodeGenVTables::emitThunk(GlobalDecl GD, const ThunkInfo &Thunk,
                               bool ForVTable) {
  const CGFunctionInfo &FnInfo = CGM.getTypes().arrangeGlobalDeclaration(GD);

  // FIXME: re-use FnInfo in this computation.
  llvm::Constant *C = CGM.GetAddrOfThunk(GD, Thunk);
  llvm::GlobalValue *Entry;

  // Strip off a bitcast if we got one back.
  if (llvm::ConstantExpr *CE = dyn_cast<llvm::ConstantExpr>(C)) {
    assert(CE->getOpcode() == llvm::Instruction::BitCast);
    Entry = cast<llvm::GlobalValue>(CE->getOperand(0));
  } else {
    Entry = cast<llvm::GlobalValue>(C);
  }

  // There's already a declaration with the same name, check if it has the same
  // type or if we need to replace it.
  if (Entry->getType()->getElementType() !=
      CGM.getTypes().GetFunctionTypeForVTable(GD)) {
    llvm::GlobalValue *OldThunkFn = Entry;

    // If the types mismatch then we have to rewrite the definition.
    assert(OldThunkFn->isDeclaration() &&
           "Shouldn't replace non-declaration");

    // Remove the name from the old thunk function and get a new thunk.
    OldThunkFn->setName(StringRef());
    Entry = cast<llvm::GlobalValue>(CGM.GetAddrOfThunk(GD, Thunk));
    
    // If needed, replace the old thunk with a bitcast.
    if (!OldThunkFn->use_empty()) {
      llvm::Constant *NewPtrForOldDecl =
        llvm::ConstantExpr::getBitCast(Entry, OldThunkFn->getType());
      OldThunkFn->replaceAllUsesWith(NewPtrForOldDecl);
    }
    
    // Remove the old thunk.
    OldThunkFn->eraseFromParent();
  }

  llvm::Function *ThunkFn = cast<llvm::Function>(Entry);
  bool ABIHasKeyFunctions = CGM.getTarget().getCXXABI().hasKeyFunctions();
  bool UseAvailableExternallyLinkage = ForVTable && ABIHasKeyFunctions;

  if (!ThunkFn->isDeclaration()) {
    if (!ABIHasKeyFunctions || UseAvailableExternallyLinkage) {
      // There is already a thunk emitted for this function, do nothing.
      return;
    }

    // Change the linkage.
    CGM.setFunctionLinkage(GD, ThunkFn);
    return;
  }

  CGM.SetLLVMFunctionAttributesForDefinition(GD.getDecl(), ThunkFn);

  if (ThunkFn->isVarArg()) {
    // Varargs thunks are special; we can't just generate a call because
    // we can't copy the varargs.  Our implementation is rather
    // expensive/sucky at the moment, so don't generate the thunk unless
    // we have to.
    // FIXME: Do something better here; GenerateVarArgsThunk is extremely ugly.
    if (!UseAvailableExternallyLinkage) {
      CodeGenFunction(CGM).GenerateVarArgsThunk(ThunkFn, FnInfo, GD, Thunk);
      CGM.getCXXABI().setThunkLinkage(ThunkFn, ForVTable, GD,
                                      !Thunk.Return.isEmpty());
    }
  } else {
    // Normal thunk body generation.
    CodeGenFunction(CGM).GenerateThunk(ThunkFn, FnInfo, GD, Thunk);
    CGM.getCXXABI().setThunkLinkage(ThunkFn, ForVTable, GD,
                                    !Thunk.Return.isEmpty());
  }
}

void CodeGenVTables::maybeEmitThunkForVTable(GlobalDecl GD,
                                             const ThunkInfo &Thunk) {
  // If the ABI has key functions, only the TU with the key function should emit
  // the thunk. However, we can allow inlining of thunks if we emit them with
  // available_externally linkage together with vtables when optimizations are
  // enabled.
  if (CGM.getTarget().getCXXABI().hasKeyFunctions() &&
      !CGM.getCodeGenOpts().OptimizationLevel)
    return;

  // We can't emit thunks for member functions with incomplete types.
  const CXXMethodDecl *MD = cast<CXXMethodDecl>(GD.getDecl());
  if (!CGM.getTypes().isFuncTypeConvertible(
           MD->getType()->castAs<FunctionType>()))
    return;

  emitThunk(GD, Thunk, /*ForVTable=*/true);
}

void CodeGenVTables::EmitThunks(GlobalDecl GD)
{
  const CXXMethodDecl *MD = 
    cast<CXXMethodDecl>(GD.getDecl())->getCanonicalDecl();

  // We don't need to generate thunks for the base destructor.
  if (isa<CXXDestructorDecl>(MD) && GD.getDtorType() == Dtor_Base)
    return;

  const VTableContextBase::ThunkInfoVectorTy *ThunkInfoVector =
      VTContext->getThunkInfo(GD);

  if (!ThunkInfoVector)
    return;

  for (unsigned I = 0, E = ThunkInfoVector->size(); I != E; ++I)
    emitThunk(GD, (*ThunkInfoVector)[I], /*ForVTable=*/false);
}

llvm::Constant *CodeGenVTables::CreateVTableInitializer(
    const CXXRecordDecl *RD, const VTableComponent *Components,
    unsigned NumComponents, const VTableLayout::VTableThunkTy *VTableThunks,
    unsigned NumVTableThunks, llvm::Constant *RTTI) {

  SmallVector<llvm::Constant *, 64> Inits;

  llvm::Type *Int8PtrTy = CGM.Int8PtrTy;
  
  llvm::Type *PtrDiffTy = 
    CGM.getTypes().ConvertType(CGM.getContext().getPointerDiffType());

  unsigned NextVTableThunkIndex = 0;

  llvm::Constant *PureVirtualFn = nullptr, *DeletedVirtualFn = nullptr;

  for (unsigned I = 0; I != NumComponents; ++I) {
    VTableComponent Component = Components[I];

    llvm::Constant *Init = nullptr;

    switch (Component.getKind()) {
    case VTableComponent::CK_VCallOffset:
      Init = llvm::ConstantInt::get(PtrDiffTy, 
                                    Component.getVCallOffset().getQuantity());
      Init = llvm::ConstantExpr::getIntToPtr(Init, Int8PtrTy);
      break;
    case VTableComponent::CK_VBaseOffset:
      Init = llvm::ConstantInt::get(PtrDiffTy, 
                                    Component.getVBaseOffset().getQuantity());
      Init = llvm::ConstantExpr::getIntToPtr(Init, Int8PtrTy);
      break;
    case VTableComponent::CK_OffsetToTop:
      Init = llvm::ConstantInt::get(PtrDiffTy, 
                                    Component.getOffsetToTop().getQuantity());
      Init = llvm::ConstantExpr::getIntToPtr(Init, Int8PtrTy);
      break;
    case VTableComponent::CK_RTTI:
      Init = llvm::ConstantExpr::getBitCast(RTTI, Int8PtrTy);
      break;
    case VTableComponent::CK_FunctionPointer:
    case VTableComponent::CK_CompleteDtorPointer:
    case VTableComponent::CK_DeletingDtorPointer: {
      GlobalDecl GD;
      
      // Get the right global decl.
      switch (Component.getKind()) {
      default:
        llvm_unreachable("Unexpected vtable component kind");
      case VTableComponent::CK_FunctionPointer:
        GD = Component.getFunctionDecl();
        break;
      case VTableComponent::CK_CompleteDtorPointer:
        GD = GlobalDecl(Component.getDestructorDecl(), Dtor_Complete);
        break;
      case VTableComponent::CK_DeletingDtorPointer:
        GD = GlobalDecl(Component.getDestructorDecl(), Dtor_Deleting);
        break;
      }

      if (cast<CXXMethodDecl>(GD.getDecl())->isPure()) {
        // We have a pure virtual member function.
        if (!PureVirtualFn) {
          llvm::FunctionType *Ty = 
            llvm::FunctionType::get(CGM.VoidTy, /*isVarArg=*/false);
          StringRef PureCallName = CGM.getCXXABI().GetPureVirtualCallName();
          PureVirtualFn = CGM.CreateRuntimeFunction(Ty, PureCallName);
          PureVirtualFn = llvm::ConstantExpr::getBitCast(PureVirtualFn,
                                                         CGM.Int8PtrTy);
        }
        Init = PureVirtualFn;
      } else if (cast<CXXMethodDecl>(GD.getDecl())->isDeleted()) {
        if (!DeletedVirtualFn) {
          llvm::FunctionType *Ty =
            llvm::FunctionType::get(CGM.VoidTy, /*isVarArg=*/false);
          StringRef DeletedCallName =
            CGM.getCXXABI().GetDeletedVirtualCallName();
          DeletedVirtualFn = CGM.CreateRuntimeFunction(Ty, DeletedCallName);
          DeletedVirtualFn = llvm::ConstantExpr::getBitCast(DeletedVirtualFn,
                                                         CGM.Int8PtrTy);
        }
        Init = DeletedVirtualFn;
      } else {
        // Check if we should use a thunk.
        if (NextVTableThunkIndex < NumVTableThunks &&
            VTableThunks[NextVTableThunkIndex].first == I) {
          const ThunkInfo &Thunk = VTableThunks[NextVTableThunkIndex].second;
        
          maybeEmitThunkForVTable(GD, Thunk);
          Init = CGM.GetAddrOfThunk(GD, Thunk);

          NextVTableThunkIndex++;
        } else {
          llvm::Type *Ty = CGM.getTypes().GetFunctionTypeForVTable(GD);
        
          Init = CGM.GetAddrOfFunction(GD, Ty, /*ForVTable=*/true);
        }

        Init = llvm::ConstantExpr::getBitCast(Init, Int8PtrTy);
      }
      break;
    }

    case VTableComponent::CK_UnusedFunctionPointer:
      Init = llvm::ConstantExpr::getNullValue(Int8PtrTy);
      break;
    };
    
    Inits.push_back(Init);
  }
  
  llvm::ArrayType *ArrayType = llvm::ArrayType::get(Int8PtrTy, NumComponents);
  return llvm::ConstantArray::get(ArrayType, Inits);
}

llvm::GlobalVariable *
CodeGenVTables::GenerateConstructionVTable(const CXXRecordDecl *RD, 
                                      const BaseSubobject &Base, 
                                      bool BaseIsVirtual, 
                                   llvm::GlobalVariable::LinkageTypes Linkage,
                                      VTableAddressPointsMapTy& AddressPoints) {
  if (CGDebugInfo *DI = CGM.getModuleDebugInfo())
    DI->completeClassData(Base.getBase());

  std::unique_ptr<VTableLayout> VTLayout(
      getItaniumVTableContext().createConstructionVTableLayout(
          Base.getBase(), Base.getBaseOffset(), BaseIsVirtual, RD));

  // Add the address points.
  AddressPoints = VTLayout->getAddressPoints();

  // Get the mangled construction vtable name.
  SmallString<256> OutName;
  llvm::raw_svector_ostream Out(OutName);
  cast<ItaniumMangleContext>(CGM.getCXXABI().getMangleContext())
      .mangleCXXCtorVTable(RD, Base.getBaseOffset().getQuantity(),
                           Base.getBase(), Out);
  Out.flush();
  StringRef Name = OutName.str();

  llvm::ArrayType *ArrayType = 
    llvm::ArrayType::get(CGM.Int8PtrTy, VTLayout->getNumVTableComponents());

  // Construction vtable symbols are not part of the Itanium ABI, so we cannot
  // guarantee that they actually will be available externally. Instead, when
  // emitting an available_externally VTT, we provide references to an internal
  // linkage construction vtable. The ABI only requires complete-object vtables
  // to be the same for all instances of a type, not construction vtables.
  if (Linkage == llvm::GlobalVariable::AvailableExternallyLinkage)
    Linkage = llvm::GlobalVariable::InternalLinkage;

  // Create the variable that will hold the construction vtable.
  llvm::GlobalVariable *VTable = 
    CGM.CreateOrReplaceCXXRuntimeVariable(Name, ArrayType, Linkage);
  CGM.setGlobalVisibility(VTable, RD);

  // V-tables are always unnamed_addr.
  VTable->setUnnamedAddr(true);

  llvm::Constant *RTTI = CGM.GetAddrOfRTTIDescriptor(
      CGM.getContext().getTagDeclType(Base.getBase()));

  // Create and set the initializer.
  llvm::Constant *Init = CreateVTableInitializer(
      Base.getBase(), VTLayout->vtable_component_begin(),
      VTLayout->getNumVTableComponents(), VTLayout->vtable_thunk_begin(),
      VTLayout->getNumVTableThunks(), RTTI);
  VTable->setInitializer(Init);
  
  CGM.EmitVTableBitSetEntries(VTable, *VTLayout.get());

  sd_insertVtableMD(&CGM, VTLayout.get(), RD, &Base);

  return VTable;
}

/// Compute the required linkage of the v-table for the given class.
///
/// Note that we only call this at the end of the translation unit.
llvm::GlobalVariable::LinkageTypes 
CodeGenModule::getVTableLinkage(const CXXRecordDecl *RD) {
  if (!RD->isExternallyVisible())
    return llvm::GlobalVariable::InternalLinkage;

  // We're at the end of the translation unit, so the current key
  // function is fully correct.
  const CXXMethodDecl *keyFunction = Context.getCurrentKeyFunction(RD);
  if (keyFunction && !RD->hasAttr<DLLImportAttr>()) {
    // If this class has a key function, use that to determine the
    // linkage of the vtable.
    const FunctionDecl *def = nullptr;
    if (keyFunction->hasBody(def))
      keyFunction = cast<CXXMethodDecl>(def);
    
    switch (keyFunction->getTemplateSpecializationKind()) {
      case TSK_Undeclared:
      case TSK_ExplicitSpecialization:
        assert(def && "Should not have been asked to emit this");
        if (keyFunction->isInlined())
          return !Context.getLangOpts().AppleKext ?
                   llvm::GlobalVariable::LinkOnceODRLinkage :
                   llvm::Function::InternalLinkage;
        
        return llvm::GlobalVariable::ExternalLinkage;
        
      case TSK_ImplicitInstantiation:
        return !Context.getLangOpts().AppleKext ?
                 llvm::GlobalVariable::LinkOnceODRLinkage :
                 llvm::Function::InternalLinkage;

      case TSK_ExplicitInstantiationDefinition:
        return !Context.getLangOpts().AppleKext ?
                 llvm::GlobalVariable::WeakODRLinkage :
                 llvm::Function::InternalLinkage;
  
      case TSK_ExplicitInstantiationDeclaration:
        llvm_unreachable("Should not have been asked to emit this");
    }
  }

  // -fapple-kext mode does not support weak linkage, so we must use
  // internal linkage.
  if (Context.getLangOpts().AppleKext)
    return llvm::Function::InternalLinkage;

  llvm::GlobalVariable::LinkageTypes DiscardableODRLinkage =
      llvm::GlobalValue::LinkOnceODRLinkage;
  llvm::GlobalVariable::LinkageTypes NonDiscardableODRLinkage =
      llvm::GlobalValue::WeakODRLinkage;
  if (RD->hasAttr<DLLExportAttr>()) {
    // Cannot discard exported vtables.
    DiscardableODRLinkage = NonDiscardableODRLinkage;
  } else if (RD->hasAttr<DLLImportAttr>()) {
    // Imported vtables are available externally.
    DiscardableODRLinkage = llvm::GlobalVariable::AvailableExternallyLinkage;
    NonDiscardableODRLinkage = llvm::GlobalVariable::AvailableExternallyLinkage;
  }

  switch (RD->getTemplateSpecializationKind()) {
  case TSK_Undeclared:
  case TSK_ExplicitSpecialization:
  case TSK_ImplicitInstantiation:
    return DiscardableODRLinkage;

  case TSK_ExplicitInstantiationDeclaration:
    return llvm::GlobalVariable::ExternalLinkage;

  case TSK_ExplicitInstantiationDefinition:
    return NonDiscardableODRLinkage;
  }

  llvm_unreachable("Invalid TemplateSpecializationKind!");
}

/// This is a callback from Sema to tell us that that a particular v-table is
/// required to be emitted in this translation unit.
///
/// This is only called for vtables that _must_ be emitted (mainly due to key
/// functions).  For weak vtables, CodeGen tracks when they are needed and
/// emits them as-needed.
void CodeGenModule::EmitVTable(CXXRecordDecl *theClass) {
  VTables.GenerateClassData(theClass);
}

void 
CodeGenVTables::GenerateClassData(const CXXRecordDecl *RD) {
  if (CGDebugInfo *DI = CGM.getModuleDebugInfo())
    DI->completeClassData(RD);

  if (RD->getNumVBases())
    CGM.getCXXABI().emitVirtualInheritanceTables(RD);

  CGM.getCXXABI().emitVTableDefinitions(*this, RD);
}

/// At this point in the translation unit, does it appear that can we
/// rely on the vtable being defined elsewhere in the program?
///
/// The response is really only definitive when called at the end of
/// the translation unit.
///
/// The only semantic restriction here is that the object file should
/// not contain a v-table definition when that v-table is defined
/// strongly elsewhere.  Otherwise, we'd just like to avoid emitting
/// v-tables when unnecessary.
bool CodeGenVTables::isVTableExternal(const CXXRecordDecl *RD) {
  assert(RD->isDynamicClass() && "Non-dynamic classes have no VTable.");

  // If we have an explicit instantiation declaration (and not a
  // definition), the v-table is defined elsewhere.
  TemplateSpecializationKind TSK = RD->getTemplateSpecializationKind();
  if (TSK == TSK_ExplicitInstantiationDeclaration)
    return true;

  // Otherwise, if the class is an instantiated template, the
  // v-table must be defined here.
  if (TSK == TSK_ImplicitInstantiation ||
      TSK == TSK_ExplicitInstantiationDefinition)
    return false;

  // Otherwise, if the class doesn't have a key function (possibly
  // anymore), the v-table must be defined here.
  const CXXMethodDecl *keyFunction = CGM.getContext().getCurrentKeyFunction(RD);
  if (!keyFunction)
    return false;

  // Otherwise, if we don't have a definition of the key function, the
  // v-table must be defined somewhere else.
  return !keyFunction->hasBody();
}

/// Given that we're currently at the end of the translation unit, and
/// we've emitted a reference to the v-table for this class, should
/// we define that v-table?
static bool shouldEmitVTableAtEndOfTranslationUnit(CodeGenModule &CGM,
                                                   const CXXRecordDecl *RD) {
  return !CGM.getVTables().isVTableExternal(RD);
}

/// Given that at some point we emitted a reference to one or more
/// v-tables, and that we are now at the end of the translation unit,
/// decide whether we should emit them.
void CodeGenModule::EmitDeferredVTables() {
#ifndef NDEBUG
  // Remember the size of DeferredVTables, because we're going to assume
  // that this entire operation doesn't modify it.
  size_t savedSize = DeferredVTables.size();
#endif

  typedef std::vector<const CXXRecordDecl *>::const_iterator const_iterator;
  for (const_iterator i = DeferredVTables.begin(),
                      e = DeferredVTables.end(); i != e; ++i) {
    const CXXRecordDecl *RD = *i;
    if (shouldEmitVTableAtEndOfTranslationUnit(*this, RD))
      VTables.GenerateClassData(RD);
  }

  assert(savedSize == DeferredVTables.size() &&
         "deferred extra v-tables during v-table emission?");
  DeferredVTables.clear();
}

void CodeGenModule::EmitVTableBitSetEntries(llvm::GlobalVariable *VTable,
                                            const VTableLayout &VTLayout) {
  if (!LangOpts.Sanitize.has(SanitizerKind::CFIVCall) &&
      !LangOpts.Sanitize.has(SanitizerKind::CFINVCall) &&
      !LangOpts.Sanitize.has(SanitizerKind::CFIDerivedCast) &&
      !LangOpts.Sanitize.has(SanitizerKind::CFIUnrelatedCast))
    return;

  llvm::Metadata *VTableMD = llvm::ConstantAsMetadata::get(VTable);

  std::vector<llvm::MDTuple *> BitsetEntries;
  // Create a bit set entry for each address point.
  for (auto &&AP : VTLayout.getAddressPoints()) {
    // FIXME: Add blacklisting scheme.
    if (AP.first.getBase()->isInStdNamespace())
      continue;

    std::string OutName;
    llvm::raw_string_ostream Out(OutName);
    getCXXABI().getMangleContext().mangleCXXVTableBitSet(AP.first.getBase(),
                                                         Out);

    CharUnits PointerWidth =
        Context.toCharUnitsFromBits(Context.getTargetInfo().getPointerWidth(0));
    uint64_t AddrPointOffset = AP.second * PointerWidth.getQuantity();

    llvm::Metadata *BitsetOps[] = {
        llvm::MDString::get(getLLVMContext(), Out.str()),
        VTableMD,
        llvm::ConstantAsMetadata::get(
            llvm::ConstantInt::get(Int64Ty, AddrPointOffset))};
    llvm::MDTuple *BitsetEntry =
        llvm::MDTuple::get(getLLVMContext(), BitsetOps);
    BitsetEntries.push_back(BitsetEntry);
  }

  // Sort the bit set entries for determinism.
  std::sort(BitsetEntries.begin(), BitsetEntries.end(), [](llvm::MDTuple *T1,
                                                           llvm::MDTuple *T2) {
    if (T1 == T2)
      return false;

    StringRef S1 = cast<llvm::MDString>(T1->getOperand(0))->getString();
    StringRef S2 = cast<llvm::MDString>(T2->getOperand(0))->getString();
    if (S1 < S2)
      return true;
    if (S1 != S2)
      return false;

    uint64_t Offset1 = cast<llvm::ConstantInt>(
                           cast<llvm::ConstantAsMetadata>(T1->getOperand(2))
                               ->getValue())->getZExtValue();
    uint64_t Offset2 = cast<llvm::ConstantInt>(
                           cast<llvm::ConstantAsMetadata>(T2->getOperand(2))
                               ->getValue())->getZExtValue();
    assert(Offset1 != Offset2);
    return Offset1 < Offset2;
  });

  llvm::NamedMDNode *BitsetsMD =
      getModule().getOrInsertNamedMetadata("llvm.bitsets");
  for (auto BitsetEntry : BitsetEntries)
    BitsetsMD->addOperand(BitsetEntry);
}<|MERGE_RESOLUTION|>--- conflicted
+++ resolved
@@ -37,11 +37,6 @@
 using namespace clang;
 using namespace CodeGen;
 
-<<<<<<< HEAD
-#include "llvm/Transforms/IPO/SafeDispatchLog.h"
-
-=======
->>>>>>> 8e3ed14a
 static void
 addVcallMetadata(CodeGenModule& CGM, llvm::Value *adjustedThisPtr, const CXXMethodDecl *MD,
                  const ThunkInfo *Thunk, bool isVarArgs = false) {
@@ -69,7 +64,7 @@
 CodeGenVTables::CodeGenVTables(CodeGenModule &CGM)
     : CGM(CGM), VTContext(CGM.getContext().getVTableContext()) {}
 
-llvm::Constant *CodeGenModule::GetAddrOfThunk(GlobalDecl GD, 
+llvm::Constant *CodeGenModule::GetAddrOfThunk(GlobalDecl GD,
                                               const ThunkInfo &Thunk) {
   const CXXMethodDecl *MD = cast<CXXMethodDecl>(GD.getDecl());
 
@@ -119,7 +114,7 @@
     AdjustNull = CGF.createBasicBlock("adjust.null");
     AdjustNotNull = CGF.createBasicBlock("adjust.notnull");
     AdjustEnd = CGF.createBasicBlock("adjust.end");
-  
+
     llvm::Value *IsNull = CGF.Builder.CreateIsNull(ReturnValue);
     CGF.Builder.CreateCondBr(IsNull, AdjustNull, AdjustNotNull);
     CGF.EmitBlock(AdjustNotNull);
@@ -133,14 +128,14 @@
     CGF.EmitBlock(AdjustNull);
     CGF.Builder.CreateBr(AdjustEnd);
     CGF.EmitBlock(AdjustEnd);
-  
+
     llvm::PHINode *PHI = CGF.Builder.CreatePHI(ReturnValue->getType(), 2);
     PHI->addIncoming(ReturnValue, AdjustNotNull);
-    PHI->addIncoming(llvm::Constant::getNullValue(ReturnValue->getType()), 
+    PHI->addIncoming(llvm::Constant::getNullValue(ReturnValue->getType()),
                      AdjustNull);
     ReturnValue = PHI;
   }
-  
+
   return RValue::get(ReturnValue);
 }
 
@@ -328,7 +323,7 @@
       CurFnInfo->getReturnInfo().getKind() == ABIArgInfo::Indirect &&
       !hasScalarEvaluationKind(CurFnInfo->getReturnType()))
     Slot = ReturnValueSlot(ReturnValue, ResultType.isVolatileQualified());
-  
+
   // Now emit our call.
   llvm::Instruction *CallOrInvoke;
   RValue RV = EmitCall(*CurFnInfo, Callee, Slot, CallArgs, MD, &CallOrInvoke);
@@ -456,14 +451,14 @@
     // Remove the name from the old thunk function and get a new thunk.
     OldThunkFn->setName(StringRef());
     Entry = cast<llvm::GlobalValue>(CGM.GetAddrOfThunk(GD, Thunk));
-    
+
     // If needed, replace the old thunk with a bitcast.
     if (!OldThunkFn->use_empty()) {
       llvm::Constant *NewPtrForOldDecl =
         llvm::ConstantExpr::getBitCast(Entry, OldThunkFn->getType());
       OldThunkFn->replaceAllUsesWith(NewPtrForOldDecl);
     }
-    
+
     // Remove the old thunk.
     OldThunkFn->eraseFromParent();
   }
@@ -525,7 +520,7 @@
 
 void CodeGenVTables::EmitThunks(GlobalDecl GD)
 {
-  const CXXMethodDecl *MD = 
+  const CXXMethodDecl *MD =
     cast<CXXMethodDecl>(GD.getDecl())->getCanonicalDecl();
 
   // We don't need to generate thunks for the base destructor.
@@ -550,8 +545,8 @@
   SmallVector<llvm::Constant *, 64> Inits;
 
   llvm::Type *Int8PtrTy = CGM.Int8PtrTy;
-  
-  llvm::Type *PtrDiffTy = 
+
+  llvm::Type *PtrDiffTy =
     CGM.getTypes().ConvertType(CGM.getContext().getPointerDiffType());
 
   unsigned NextVTableThunkIndex = 0;
@@ -565,17 +560,17 @@
 
     switch (Component.getKind()) {
     case VTableComponent::CK_VCallOffset:
-      Init = llvm::ConstantInt::get(PtrDiffTy, 
+      Init = llvm::ConstantInt::get(PtrDiffTy,
                                     Component.getVCallOffset().getQuantity());
       Init = llvm::ConstantExpr::getIntToPtr(Init, Int8PtrTy);
       break;
     case VTableComponent::CK_VBaseOffset:
-      Init = llvm::ConstantInt::get(PtrDiffTy, 
+      Init = llvm::ConstantInt::get(PtrDiffTy,
                                     Component.getVBaseOffset().getQuantity());
       Init = llvm::ConstantExpr::getIntToPtr(Init, Int8PtrTy);
       break;
     case VTableComponent::CK_OffsetToTop:
-      Init = llvm::ConstantInt::get(PtrDiffTy, 
+      Init = llvm::ConstantInt::get(PtrDiffTy,
                                     Component.getOffsetToTop().getQuantity());
       Init = llvm::ConstantExpr::getIntToPtr(Init, Int8PtrTy);
       break;
@@ -586,7 +581,7 @@
     case VTableComponent::CK_CompleteDtorPointer:
     case VTableComponent::CK_DeletingDtorPointer: {
       GlobalDecl GD;
-      
+
       // Get the right global decl.
       switch (Component.getKind()) {
       default:
@@ -605,7 +600,7 @@
       if (cast<CXXMethodDecl>(GD.getDecl())->isPure()) {
         // We have a pure virtual member function.
         if (!PureVirtualFn) {
-          llvm::FunctionType *Ty = 
+          llvm::FunctionType *Ty =
             llvm::FunctionType::get(CGM.VoidTy, /*isVarArg=*/false);
           StringRef PureCallName = CGM.getCXXABI().GetPureVirtualCallName();
           PureVirtualFn = CGM.CreateRuntimeFunction(Ty, PureCallName);
@@ -629,14 +624,14 @@
         if (NextVTableThunkIndex < NumVTableThunks &&
             VTableThunks[NextVTableThunkIndex].first == I) {
           const ThunkInfo &Thunk = VTableThunks[NextVTableThunkIndex].second;
-        
+
           maybeEmitThunkForVTable(GD, Thunk);
           Init = CGM.GetAddrOfThunk(GD, Thunk);
 
           NextVTableThunkIndex++;
         } else {
           llvm::Type *Ty = CGM.getTypes().GetFunctionTypeForVTable(GD);
-        
+
           Init = CGM.GetAddrOfFunction(GD, Ty, /*ForVTable=*/true);
         }
 
@@ -649,18 +644,18 @@
       Init = llvm::ConstantExpr::getNullValue(Int8PtrTy);
       break;
     };
-    
+
     Inits.push_back(Init);
   }
-  
+
   llvm::ArrayType *ArrayType = llvm::ArrayType::get(Int8PtrTy, NumComponents);
   return llvm::ConstantArray::get(ArrayType, Inits);
 }
 
 llvm::GlobalVariable *
-CodeGenVTables::GenerateConstructionVTable(const CXXRecordDecl *RD, 
-                                      const BaseSubobject &Base, 
-                                      bool BaseIsVirtual, 
+CodeGenVTables::GenerateConstructionVTable(const CXXRecordDecl *RD,
+                                      const BaseSubobject &Base,
+                                      bool BaseIsVirtual,
                                    llvm::GlobalVariable::LinkageTypes Linkage,
                                       VTableAddressPointsMapTy& AddressPoints) {
   if (CGDebugInfo *DI = CGM.getModuleDebugInfo())
@@ -682,7 +677,7 @@
   Out.flush();
   StringRef Name = OutName.str();
 
-  llvm::ArrayType *ArrayType = 
+  llvm::ArrayType *ArrayType =
     llvm::ArrayType::get(CGM.Int8PtrTy, VTLayout->getNumVTableComponents());
 
   // Construction vtable symbols are not part of the Itanium ABI, so we cannot
@@ -694,7 +689,7 @@
     Linkage = llvm::GlobalVariable::InternalLinkage;
 
   // Create the variable that will hold the construction vtable.
-  llvm::GlobalVariable *VTable = 
+  llvm::GlobalVariable *VTable =
     CGM.CreateOrReplaceCXXRuntimeVariable(Name, ArrayType, Linkage);
   CGM.setGlobalVisibility(VTable, RD);
 
@@ -710,7 +705,7 @@
       VTLayout->getNumVTableComponents(), VTLayout->vtable_thunk_begin(),
       VTLayout->getNumVTableThunks(), RTTI);
   VTable->setInitializer(Init);
-  
+
   CGM.EmitVTableBitSetEntries(VTable, *VTLayout.get());
 
   sd_insertVtableMD(&CGM, VTLayout.get(), RD, &Base);
@@ -721,7 +716,7 @@
 /// Compute the required linkage of the v-table for the given class.
 ///
 /// Note that we only call this at the end of the translation unit.
-llvm::GlobalVariable::LinkageTypes 
+llvm::GlobalVariable::LinkageTypes
 CodeGenModule::getVTableLinkage(const CXXRecordDecl *RD) {
   if (!RD->isExternallyVisible())
     return llvm::GlobalVariable::InternalLinkage;
@@ -735,7 +730,7 @@
     const FunctionDecl *def = nullptr;
     if (keyFunction->hasBody(def))
       keyFunction = cast<CXXMethodDecl>(def);
-    
+
     switch (keyFunction->getTemplateSpecializationKind()) {
       case TSK_Undeclared:
       case TSK_ExplicitSpecialization:
@@ -744,9 +739,9 @@
           return !Context.getLangOpts().AppleKext ?
                    llvm::GlobalVariable::LinkOnceODRLinkage :
                    llvm::Function::InternalLinkage;
-        
+
         return llvm::GlobalVariable::ExternalLinkage;
-        
+
       case TSK_ImplicitInstantiation:
         return !Context.getLangOpts().AppleKext ?
                  llvm::GlobalVariable::LinkOnceODRLinkage :
@@ -756,7 +751,7 @@
         return !Context.getLangOpts().AppleKext ?
                  llvm::GlobalVariable::WeakODRLinkage :
                  llvm::Function::InternalLinkage;
-  
+
       case TSK_ExplicitInstantiationDeclaration:
         llvm_unreachable("Should not have been asked to emit this");
     }
@@ -806,7 +801,7 @@
   VTables.GenerateClassData(theClass);
 }
 
-void 
+void
 CodeGenVTables::GenerateClassData(const CXXRecordDecl *RD) {
   if (CGDebugInfo *DI = CGM.getModuleDebugInfo())
     DI->completeClassData(RD);
